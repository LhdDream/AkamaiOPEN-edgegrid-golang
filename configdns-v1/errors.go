package dns

import (
	"fmt"
)

type configDNSError interface {
	error
<<<<<<< HEAD
	IsZoneNotFound() bool
	IsFailedToSave() bool
	IsValidationFailed() bool
=======
	Network() bool
	NotFound() bool
	FailedToSave() bool
	ValidationFailed() bool
>>>>>>> fbe56bc0
}

type ZoneError struct {
	zoneName         string
	httpErrorMessage string
	err              error
}

func (e *ZoneError) Network() bool {
	if httpErrorMessage != "" {
		return true
	}
	return false
}

<<<<<<< HEAD
type ValidationFailedError struct {
	fieldName string
	err       error
}

func IsZoneNotFound(err error) bool {
	_, ok := err.(*ZoneNotFoundError)
	return ok
=======
func (e *ZoneError) NotFound() bool {
	if e.err == nil && httpErrorMessage == "" {
		return true
	}
	return false
>>>>>>> fbe56bc0
}

func (e *ZoneError) FailedToSave() bool {
	return false
}

<<<<<<< HEAD
func IsValidationFailed(err error) bool {
	_, ok := err.(*ValidationFailedError)
	return ok
}

func (e *ZoneNotFoundError) Error() string {
=======
func (e *ZoneError) ValidationFailed() bool {
	return false
}

func (e *ZoneError) Error() string {
>>>>>>> fbe56bc0
	if e == nil {
		return "<nil>"
	}

	if e.Network() {
		return fmt.Sprintf("Zone \"%s\" network error: [%s]", e.zoneName, e.httpErrorMessage)
	}

	if e.NotFound() {
		return fmt.Sprintf("Zone \"%s\" not found.", e.zoneName)
	}

	if e.FailedToSave() {
		return fmt.Sprintf("Zone \"%s\" failed to save: [%s]", e.zoneName, e.err.Error())
	}

	if e.ValidationFailed() {
		return fmt.Sprintf("Zone \"%s\" validation failed: [%s]", e.zoneName, e.err.Error())
	}
}

type RecordError struct {
	fieldName        string
	httpErrorMessage string
	err              error
}

func (e *ZoneError) Network() bool {
	if httpErrorMessage != "" {
		return true
	}
	return false
}

func (e *RecordError) NotFound() bool {
	return false
}

func (e *RecordError) FailedToSave() bool {
	if fieldName == "" {
		return true
	}
	return false
}

func (e *RecordError) ValidationFailed() bool {
	if fieldName != "" {
		return true
	}
	return false
}

func (e *RecordError) Error() string {
	if e == nil {
		return "<nil>"
	}
<<<<<<< HEAD
	return fmt.Sprintf("Unable to save record (%s)", e.err.Error())
}

func (e *ValidationFailedError) Error() string {
	if e == nil {
		return "<nil>"
	}
	return fmt.Sprintf("Validation Failed - Field is not allowed for this type: %s", e.fieldName)
=======

	if e.Network() {
		return fmt.Sprintf("Record network error: [%s]", e.httpErrorMessage)
	}

	if e.NotFound() {
		return fmt.Sprintf("Record not found.")
	}

	if e.FailedToSave() {
		return fmt.Sprintf("Record failed to save: [%s]", e.err.Error())
	}

	if e.ValidationFailed() {
		return fmt.Sprintf("Record validation failed for field [%s]: [%s]", e.fieldName, e.err.Error())
	}
>>>>>>> fbe56bc0
}<|MERGE_RESOLUTION|>--- conflicted
+++ resolved
@@ -6,16 +6,10 @@
 
 type configDNSError interface {
 	error
-<<<<<<< HEAD
-	IsZoneNotFound() bool
-	IsFailedToSave() bool
-	IsValidationFailed() bool
-=======
 	Network() bool
 	NotFound() bool
 	FailedToSave() bool
 	ValidationFailed() bool
->>>>>>> fbe56bc0
 }
 
 type ZoneError struct {
@@ -31,42 +25,22 @@
 	return false
 }
 
-<<<<<<< HEAD
-type ValidationFailedError struct {
-	fieldName string
-	err       error
-}
-
-func IsZoneNotFound(err error) bool {
-	_, ok := err.(*ZoneNotFoundError)
-	return ok
-=======
 func (e *ZoneError) NotFound() bool {
 	if e.err == nil && httpErrorMessage == "" {
 		return true
 	}
 	return false
->>>>>>> fbe56bc0
 }
 
 func (e *ZoneError) FailedToSave() bool {
 	return false
 }
 
-<<<<<<< HEAD
-func IsValidationFailed(err error) bool {
-	_, ok := err.(*ValidationFailedError)
-	return ok
-}
-
-func (e *ZoneNotFoundError) Error() string {
-=======
 func (e *ZoneError) ValidationFailed() bool {
 	return false
 }
 
 func (e *ZoneError) Error() string {
->>>>>>> fbe56bc0
 	if e == nil {
 		return "<nil>"
 	}
@@ -123,16 +97,6 @@
 	if e == nil {
 		return "<nil>"
 	}
-<<<<<<< HEAD
-	return fmt.Sprintf("Unable to save record (%s)", e.err.Error())
-}
-
-func (e *ValidationFailedError) Error() string {
-	if e == nil {
-		return "<nil>"
-	}
-	return fmt.Sprintf("Validation Failed - Field is not allowed for this type: %s", e.fieldName)
-=======
 
 	if e.Network() {
 		return fmt.Sprintf("Record network error: [%s]", e.httpErrorMessage)
@@ -149,5 +113,4 @@
 	if e.ValidationFailed() {
 		return fmt.Sprintf("Record validation failed for field [%s]: [%s]", e.fieldName, e.err.Error())
 	}
->>>>>>> fbe56bc0
 }